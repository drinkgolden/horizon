/*
 * ------------------------------------------------------------
 * IMPORTANT: The contents of this file are auto-generated.
 *
 * This file may be updated by the Shopify admin theme editor
 * or related systems. Please exercise caution as any changes
 * made to this file may be overwritten.
 * ------------------------------------------------------------
 */
{
  "type": "header",
  "name": "Header",
  "sections": {
<<<<<<< HEAD
=======
    "1758865186f34333b8": {
      "type": "_blocks",
      "blocks": {
        "ai_gen_block_65d6f50_F4Fein": {
          "type": "ai_gen_block_65d6f50",
          "name": "Page Loader Line",
          "settings": {
            "loader_height": 2,
            "loader_color": "#eed484",
            "glow_intensity": 10,
            "show_background": false,
            "background_color": "#ffffff",
            "background_opacity": 0,
            "min_duration": 2,
            "max_duration": 10,
            "fade_delay": 0.3
          },
          "blocks": {}
        }
      },
      "block_order": [
        "ai_gen_block_65d6f50_F4Fein"
      ],
      "settings": {
        "content_direction": "column",
        "vertical_on_mobile": true,
        "horizontal_alignment": "flex-start",
        "vertical_alignment": "center",
        "align_baseline": false,
        "horizontal_alignment_flex_direction_column": "flex-start",
        "vertical_alignment_flex_direction_column": "center",
        "gap": 12,
        "section_width": "page-width",
        "section_height": "",
        "section_height_custom": 50,
        "color_scheme": "",
        "background_media": "none",
        "video_position": "cover",
        "background_image_position": "cover",
        "border": "none",
        "border_width": 1,
        "border_opacity": 100,
        "border_radius": 0,
        "toggle_overlay": false,
        "overlay_color": "#00000026",
        "overlay_style": "solid",
        "gradient_direction": "to top",
        "padding-block-start": 0,
        "padding-block-end": 0
      }
    },
    "header_announcements_9jGBFp": {
      "type": "header-announcements",
      "blocks": {
        "announcement_BxgCk9": {
          "type": "_announcement",
          "settings": {
            "text": "Spend ≥ $50 & Ship Free",
            "link": "",
            "font": "var(--font-subheading--family)",
            "font_size": "0.75rem",
            "weight": "",
            "letter_spacing": "normal",
            "case": "none"
          },
          "blocks": {}
        }
      },
      "block_order": [
        "announcement_BxgCk9"
      ],
      "name": "t:names.announcement_bar",
      "settings": {
        "speed": 5,
        "section_width": "page-width",
        "color_scheme": "scheme-1",
        "divider_width": 1,
        "padding-block-start": 15,
        "padding-block-end": 15
      }
    },
>>>>>>> 61658ed3
    "header_section": {
      "type": "header",
      "blocks": {
        "header-logo": {
          "type": "_header-logo",
          "static": true,
          "settings": {
            "hide_logo_on_home_page": true,
            "padding-block-start": 0,
            "padding-block-end": 0,
            "padding-inline-start": 0,
            "padding-inline-end": 0
          },
          "blocks": {}
        },
        "header-menu": {
          "type": "_header-menu",
          "static": true,
          "settings": {
            "menu": "header-menu",
            "color_scheme": "scheme-1",
            "type_font_primary_size": "0.875rem",
            "menu_font_style": "regular",
            "type_font_primary_link": "body",
            "type_case_primary_link": "none",
            "menu_style": "featured_products",
            "featured_products_aspect_ratio": "4 / 5",
            "featured_collections_aspect_ratio": "16 / 9",
            "image_border_radius": 0,
            "navigation_bar": true,
            "color_scheme_navigation_bar": "scheme-1",
            "drawer_accordion": true,
            "drawer_accordion_expand_first": true,
            "drawer_dividers": true
          },
          "blocks": {}
        }
      },
      "settings": {
        "logo_position": "center",
        "menu_position": "right",
        "menu_row": "top",
        "show_search": true,
        "search_position": "left",
        "search_row": "top",
        "show_country": true,
        "country_selector_style": false,
        "show_language": true,
        "localization_font": "heading",
        "localization_font_size": "1rem",
        "localization_position": "left",
        "localization_row": "top",
        "section_width": "full-width",
        "section_height": "standard",
        "enable_sticky_header": "scroll-up",
        "divider_width": 0,
        "divider_size": "page-width",
        "border_width": 0,
        "color_scheme_top": "scheme-1",
        "color_scheme_bottom": "",
        "color_scheme_transparent": "scheme-54906218-acd4-4129-af2f-bfe2f67d441b",
        "enable_transparent_header_home": false,
        "home_color_scheme": "inverse",
        "enable_transparent_header_product": false,
        "product_color_scheme": "default",
        "enable_transparent_header_collection": true,
        "collection_color_scheme": "default"
      }
<<<<<<< HEAD
    },
    "header_announcements_9jGBFp": {
      "type": "header-announcements",
      "blocks": {
        "announcement_BxgCk9": {
          "type": "_announcement",
          "settings": {
            "text": "Spend ≥ $50 & Ship Free",
            "link": "",
            "font": "var(--font-body--family)",
            "font_size": "0.75rem",
            "weight": "",
            "letter_spacing": "tight",
            "case": "none"
          },
          "blocks": {}
        }
      },
      "block_order": [
        "announcement_BxgCk9"
      ],
      "name": "t:names.announcement_bar",
      "settings": {
        "speed": 10,
        "section_width": "full-width",
        "color_scheme": "scheme-1",
        "divider_width": 0,
        "padding-block-start": 12,
        "padding-block-end": 12
      }
    }
  },
  "order": [
    "header_section",
    "header_announcements_9jGBFp"
=======
    }
  },
  "order": [
    "1758865186f34333b8",
    "header_announcements_9jGBFp",
    "header_section"
>>>>>>> 61658ed3
  ]
}<|MERGE_RESOLUTION|>--- conflicted
+++ resolved
@@ -11,90 +11,6 @@
   "type": "header",
   "name": "Header",
   "sections": {
-<<<<<<< HEAD
-=======
-    "1758865186f34333b8": {
-      "type": "_blocks",
-      "blocks": {
-        "ai_gen_block_65d6f50_F4Fein": {
-          "type": "ai_gen_block_65d6f50",
-          "name": "Page Loader Line",
-          "settings": {
-            "loader_height": 2,
-            "loader_color": "#eed484",
-            "glow_intensity": 10,
-            "show_background": false,
-            "background_color": "#ffffff",
-            "background_opacity": 0,
-            "min_duration": 2,
-            "max_duration": 10,
-            "fade_delay": 0.3
-          },
-          "blocks": {}
-        }
-      },
-      "block_order": [
-        "ai_gen_block_65d6f50_F4Fein"
-      ],
-      "settings": {
-        "content_direction": "column",
-        "vertical_on_mobile": true,
-        "horizontal_alignment": "flex-start",
-        "vertical_alignment": "center",
-        "align_baseline": false,
-        "horizontal_alignment_flex_direction_column": "flex-start",
-        "vertical_alignment_flex_direction_column": "center",
-        "gap": 12,
-        "section_width": "page-width",
-        "section_height": "",
-        "section_height_custom": 50,
-        "color_scheme": "",
-        "background_media": "none",
-        "video_position": "cover",
-        "background_image_position": "cover",
-        "border": "none",
-        "border_width": 1,
-        "border_opacity": 100,
-        "border_radius": 0,
-        "toggle_overlay": false,
-        "overlay_color": "#00000026",
-        "overlay_style": "solid",
-        "gradient_direction": "to top",
-        "padding-block-start": 0,
-        "padding-block-end": 0
-      }
-    },
-    "header_announcements_9jGBFp": {
-      "type": "header-announcements",
-      "blocks": {
-        "announcement_BxgCk9": {
-          "type": "_announcement",
-          "settings": {
-            "text": "Spend ≥ $50 & Ship Free",
-            "link": "",
-            "font": "var(--font-subheading--family)",
-            "font_size": "0.75rem",
-            "weight": "",
-            "letter_spacing": "normal",
-            "case": "none"
-          },
-          "blocks": {}
-        }
-      },
-      "block_order": [
-        "announcement_BxgCk9"
-      ],
-      "name": "t:names.announcement_bar",
-      "settings": {
-        "speed": 5,
-        "section_width": "page-width",
-        "color_scheme": "scheme-1",
-        "divider_width": 1,
-        "padding-block-start": 15,
-        "padding-block-end": 15
-      }
-    },
->>>>>>> 61658ed3
     "header_section": {
       "type": "header",
       "blocks": {
@@ -163,7 +79,6 @@
         "enable_transparent_header_collection": true,
         "collection_color_scheme": "default"
       }
-<<<<<<< HEAD
     },
     "header_announcements_9jGBFp": {
       "type": "header-announcements",
@@ -199,13 +114,5 @@
   "order": [
     "header_section",
     "header_announcements_9jGBFp"
-=======
-    }
-  },
-  "order": [
-    "1758865186f34333b8",
-    "header_announcements_9jGBFp",
-    "header_section"
->>>>>>> 61658ed3
   ]
 }