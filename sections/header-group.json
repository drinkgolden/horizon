--- conflicted
+++ resolved
@@ -83,10 +83,6 @@
           "settings": {
             "menu": "header-menu",
             "color_scheme": "scheme-1",
-<<<<<<< HEAD
-            "type_font_primary_size": "1.125rem",
-            "menu_font_style": "regular",
-=======
             "drawer_color_scheme": "scheme-2",
             "drawer_brand_text": "",
             "drawer_brand_column_width": 15,
@@ -95,7 +91,6 @@
             "drawer_logo_alt": "Golden",
             "type_font_primary_size": "1rem",
             "menu_font_style": "inverse",
->>>>>>> 87ab2442
             "type_font_primary_link": "body",
             "type_case_primary_link": "none",
             "menu_style": "featured_products",
@@ -134,13 +129,8 @@
         "show_language": false,
         "localization_font": "heading",
         "localization_font_size": "1rem",
-<<<<<<< HEAD
-        "localization_position": "left",
-        "localization_row": "top",
-=======
         "localization_position": "right",
         "localization_row": "bottom",
->>>>>>> 87ab2442
         "section_width": "page-width",
         "section_height": "standard",
         "enable_sticky_header": "always",
