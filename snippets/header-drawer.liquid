{%- doc -%}
  Renders a header drawer menu triggered by the top details element.

  @param {object} linklist - The linklist to render
  @param {string} [class] - Additional classes to add to the drawer
  @param {string} [data_header_drawer_type] - The type of header drawer to render
  @param {object} [block] - The block that can be used to provide settings
  @param {object} [section] - The section that can be used to provide settings

  @example
  {% render 'header-drawer', linklist: section.settings.menu, class: 'header-drawer--mobile' %}
{%- enddoc -%}

{% liquid
  assign block_settings = block.settings
  assign max_featured_items = 4
  assign image_border_radius = block_settings.image_border_radius
  assign drawer_color_scheme = block_settings.drawer_color_scheme | default: block_settings.color_scheme
  assign drawer_brand_text = block_settings.drawer_brand_text | default: shop.name
  assign drawer_brand_logo_image = block_settings.drawer_brand_logo_image | default: section.settings.drawer_brand_logo_image
  assign drawer_logo_image = block_settings.drawer_logo_image | default: section.settings.drawer_logo_image | default: drawer_brand_logo_image
  assign drawer_logo_alt = block_settings.drawer_logo_alt | default: block_settings.drawer_logo_alt_text | default: drawer_logo_image.alt | default: drawer_brand_text
  assign drawer_logo_top_image = block_settings.drawer_logo_top_image | default: section.settings.drawer_logo_top_image | default: drawer_logo_image
  assign drawer_logo_bottom_image = block_settings.drawer_logo_bottom_image | default: section.settings.drawer_logo_bottom_image | default: drawer_logo_image
  assign drawer_brand_column_width_value = block_settings.drawer_brand_column_width
  if drawer_brand_column_width_value == blank
    assign drawer_brand_column_width_value = 15
  endif
  assign drawer_brand_column_padding_value = block_settings.drawer_brand_column_padding
  if drawer_brand_column_padding_value == blank
    assign drawer_brand_column_padding_value = 16
  endif
  assign brand_column_style = '--drawer-brand-column-width: ' | append: drawer_brand_column_width_value | append: 'vw;' | append: ' --drawer-brand-column-padding: ' | append: drawer_brand_column_padding_value | append: 'px;'

  if block_settings.menu_style == 'featured_collections'
    assign ratio = block_settings.featured_collections_aspect_ratio
  elsif block_settings.menu_style == 'featured_products'
    assign ratio = block_settings.featured_products_aspect_ratio
  endif

  ##
  # We only eager load heavy elements of the page when rendering this template
  # through the Section Rendering API.
  #
  # This keeps the initial render lightweight, minimizing the impact on TTFB.
  # The second render then refreshes the page with additional content.
  #
  # At the moment, we check if the Section Rendering API is being used by
  # checking if section.index is blank.
  assign eager_loading = false
  if section.index == blank
    assign eager_loading = true
  endif

  assign drawer_logo_size = settings.logo_height_mobile
  if drawer_logo_size == blank
    assign drawer_logo_size = settings.logo_height
  endif
  if drawer_logo_size == blank
    assign drawer_logo_size = 72
  endif
%}

<script
  src="{{ 'header-drawer.js' | asset_url }}"
  type="module"
  fetchpriority="low"
></script>

<header-drawer
  class="header-drawer {{ class }}"
  style="--menu-image-border-radius: {{ image_border_radius }}px; --resource-card-corner-radius: {{ image_border_radius }}px;"
>
  <details
    id="Details-menu-drawer-container"
    data-skip-node-update="true"
    class="menu-drawer-container"
    ref="details"
    scroll-lock
  >
    <summary
      class="header__icon header__icon--menu header__icon--summary"
      aria-label="{{ 'accessibility.menu' | t }}"
      on:click="/toggle"
    >
      <span class="svg-wrapper header-drawer-icon header-drawer-icon--open">
        {{- 'icon-menu.svg' | inline_asset_content -}}
      </span>
      <span class="svg-wrapper header-drawer-icon header-drawer-icon--close">
        {{- 'icon-close.svg' | inline_asset_content -}}
      </span>
    </summary>
    <div
      data-header-drawer
      class="
        menu-drawer
        menu-drawer--full
        motion-reduce
        color-{{ drawer_color_scheme }}
      "
      style="--menu-drawer-logo-size: {{ drawer_logo_size }}px;"
    >
<<<<<<< HEAD
      <div class="menu-drawer__branding">
        <a
          href="{{ routes.root_url }}"
          class="menu-drawer__branding-link"
          aria-label="{{ shop.name | escape }}"
        >
          <span class="menu-drawer__branding-rotate">
            {% if settings.logo %}
              {% assign menu_drawer_logo_alt = settings.logo.alt | default: shop.name %}
              {{-
                settings.logo
                | image_url: width: 600
                | image_tag: class: 'menu-drawer__branding-logo', alt: menu_drawer_logo_alt
              -}}
            {% else %}
              <span class="menu-drawer__branding-text">{{ shop.name }}</span>
            {% endif %}
          </span>
        </a>
      </div>
      <div class="menu-drawer__body">
        <button
          class="button button-unstyled close-button menu-drawer__close-button"
          type="button"
          aria-label="{{ 'actions.close' | t }}"
          on:click="/close"
        >
          <span class="svg-wrapper header-drawer-icon header-drawer-icon--close">
            {{- 'icon-close.svg' | inline_asset_content -}}
          </span>
        </button>
        <nav
          class="menu-drawer__navigation"
          style="
            {%- render 'menu-font-styles', settings: block_settings, menu_type: 'drawer' %}
            {%- render 'submenu-font-styles', settings: block_settings %}
          "
        >
          <ul
            class="menu-drawer__menu has-submenu"
            role="list"
          >
=======
      <div
        class="menu-drawer__layout"
        style="{{ brand_column_style }}"
      >
        <div class="menu-drawer__brand-column">
          {% assign brand_slots = 'top,bottom' | split: ',' %}
          {% for slot in brand_slots %}
            {% liquid
              assign slot_image = drawer_logo_top_image
              if slot == 'bottom'
                assign slot_image = drawer_logo_bottom_image
              endif
            %}
            <div class="menu-drawer__brand-slot menu-drawer__brand-slot--{{ slot }}">
              <a
                href="{{ routes.root_url }}"
                class="menu-drawer__brand-link focus-inset"
                aria-label="{{ shop.name | escape }}"
              >
                {% if slot_image %}
                  {{
                    slot_image
                    | image_url: width: 800
                    | image_tag: class: 'menu-drawer__brand-logo-image', alt: drawer_logo_alt
                  }}
                {% else %}
                  <span class="menu-drawer__brand-text">{{ drawer_brand_text | escape }}</span>
                {% endif %}
              </a>
            </div>
          {% endfor %}
        </div>
        <div class="menu-drawer__body">
          <div class="menu-drawer__top-bar">
            <button
              class="button button-unstyled close-button menu-drawer__close-button"
              type="button"
              aria-label="{{ 'actions.close' | t }}"
              on:click="/close"
            >
              <span class="svg-wrapper header-drawer-icon header-drawer-icon--close">
                {{- 'icon-close.svg' | inline_asset_content -}}
              </span>
            </button>
          </div>
          <nav
            class="menu-drawer__navigation"
            style="
              {%- render 'menu-font-styles', settings: block_settings, menu_type: 'drawer' %}
              {%- render 'submenu-font-styles', settings: block_settings %}
            "
          >
            <ul
              class="menu-drawer__menu has-submenu"
              role="list"
            >
>>>>>>> 87ab2442
          {%- comment -%}
            Handle menus with fewer than 3 levels of links
          {%- endcomment -%}
          {% if linklist.levels < 3 %}
            {% assign first_accordion_open = false %}
            {% assign animation_index = 0 %}
            {%- for link in linklist.links -%}
              {% assign animation_index = animation_index | plus: 1 %}
              <li
                style="--menu-drawer-animation-index: {{ animation_index }};"
                class="{%- if block_settings.drawer_accordion -%}menu-drawer__list-item--deep{%- else -%}menu-drawer__list-item--flat{%- endif -%}{% if block_settings.drawer_dividers %} menu-drawer__list-item--divider{% endif %}"
              >
                {% if block_settings.drawer_accordion and link.links != blank %}
                  {%- comment -%}
                    Accordion for links with children, in menus with fewer than 3 levels of links
                  {%- endcomment -%}
                  {% liquid
                    assign accordion_state = ''
                    if first_accordion_open == false and block_settings.drawer_accordion_expand_first
                      assign first_accordion_open = true
                      assign accordion_state = 'open-by-default-on-mobile'
                    endif
                  %}
                  <accordion-custom {{ accordion_state }}>
                    <details
                      id="Details-menu-drawer-{{ link.handle }}"
                    >
                      <summary
                        id="HeaderDrawer-{{ link.handle }}"
                        class="menu-drawer__menu-item menu-drawer__menu-item--mainlist menu-drawer__animated-element focus-inset"
                      >
                        <span class="menu-drawer__menu-item-text wrap-text">{{ link.title | escape }}</span>
                        <span class="svg-wrapper icon-caret menu-drawer__accordion-icon">
                          {{- 'icon-caret.svg' | inline_asset_content -}}
                        </span>
                      </summary>
                      {% liquid
                        assign render_link_image = false
                        if block_settings.menu_style == 'collection_images'
                          assign catalog_links = link.links | where: 'type', 'catalog_link'
                          assign collection_list_links = link.links | where: 'type', 'collections_link'
                          assign collection_links = link.links | where: 'type', 'collection_link'
                          if catalog_links.size > 0 or collection_list_links.size > 0 or collection_links.size > 0
                            assign render_link_image = true
                          endif
                        endif
                      %}
                      <ul
                        class="menu-drawer__menu menu-drawer__menu--childlist menu-drawer__animated-element details-content{% if render_link_image %} menu-drawer__menu--grid{% endif %}"
                        role="list"
                        tabindex="-1"
                      >
                        {%- for childlink in link.links -%}
                          <li
                            class="menu-drawer__list-item"
                            style="--menu-drawer-animation-index: {{ forloop.index }};"
                          >
                            <a
                              id="HeaderDrawer-{{ link.handle }}-{{ childlink.handle }}"
                              href="{{ childlink.url }}"
                              class="menu-drawer__menu-item menu-drawer__menu-item--child focus-inset{% if childlink.current %} menu-drawer__menu-item--active{% endif %}"
                              {% if childlink.current %}
                                aria-current="page"
                              {% endif %}
                            >
                              {% if render_link_image %}
                                {% render 'link-featured-image',
                                  link: childlink,
                                  class: 'menu-drawer__link-image',
                                  sizes: 'auto, 400px'
                                %}
                              {% endif %}
                              <span class="menu-drawer__menu-item-text wrap-text">{{ childlink.title | escape }}</span>
                            </a>
                          </li>
                        {%- endfor -%}
                      </ul>
                    </details>
                  </accordion-custom>
                {% elsif block_settings.drawer_accordion == false and link.links != blank %}
                  {%- comment -%}
                    Flat menus for links with children, in menus with fewer than 3 levels of links
                  {%- endcomment -%}
                  <a
                    id="HeaderDrawer-{{ link.handle }}"
                    href="{{ link.url }}"
                    class="menu-drawer__menu-item menu-drawer__menu-item--mainlist menu-drawer__animated-element focus-inset{% if link.current %} menu-drawer__menu-item--active{% endif %}"
                    {% if link.current %}
                      aria-current="page"
                    {% endif %}
                  >
                    <span class="menu-drawer__menu-item-text wrap-text">{{ link.title | escape }}</span>
                  </a>
                  {% liquid
                    assign render_link_image = false
                    if block_settings.menu_style == 'collection_images'
                      assign catalog_links = link.links | where: 'type', 'catalog_link'
                      assign collection_list_links = link.links | where: 'type', 'collections_link'
                      assign collection_links = link.links | where: 'type', 'collection_link'
                      if catalog_links.size > 0 or collection_list_links.size > 0 or collection_links.size > 0
                        assign render_link_image = true
                      endif
                    endif
                  %}
                  <ul
                    class="menu-drawer__menu menu-drawer__menu--childlist{% if render_link_image %} menu-drawer__menu--grid{% endif %}"
                    role="list"
                    tabindex="-1"
                  >
                    {%- for childlink in link.links -%}
                      <li
                        class="menu-drawer__list-item"
                        style="--menu-drawer-animation-index: {{ animation_index }};"
                      >
                        <a
                          href="{{ childlink.url }}"
                          class="menu-drawer__menu-item menu-drawer__menu-item--child menu-drawer__animated-element focus-inset{% if childlink.current %} menu-drawer__menu-item--active{% endif %}"
                        >
                          {% if render_link_image %}
                            {% render 'link-featured-image',
                              link: childlink,
                              class: 'menu-drawer__link-image',
                              sizes: 'auto, 400px'
                            %}
                          {% endif %}
                          <span class="menu-drawer__menu-item-text wrap-text">{{ childlink.title | escape }}</span>
                        </a>
                      </li>
                    {%- endfor -%}
                  </ul>
                {% else %}
                  {%- comment -%}
                    Simple links for links with no children (regardless of accordion setting), in menus with fewer than 3 levels of links
                  {%- endcomment -%}
                  <a
                    id="HeaderDrawer-{{ link.handle }}"
                    href="{{ link.url }}"
                    class="menu-drawer__menu-item menu-drawer__menu-item--mainlist menu-drawer__animated-element focus-inset{% if link.current %} menu-drawer__menu-item--active{% endif %}"
                    {% if link.current %}
                      aria-current="page"
                    {% endif %}
                  >
                    <span class="menu-drawer__menu-item-text wrap-text">{{ link.title | escape }}</span>
                  </a>
                {% endif %}
              </li>
            {%- endfor -%}
          {% else %}
            {%- comment -%}
              Handle menus with 3 levels of links
            {%- endcomment -%}
            {% assign animation_index = 0 %}
            {%- for link in linklist.links -%}
              {% assign animation_index = animation_index | plus: 1 %}
              <li
                class="menu-drawer__list-item"
                style="--menu-drawer-animation-index: {{ animation_index }};"
              >
                {%- if link.links != blank -%}
                  {%- comment -%}
                    Regardless of the Accordion setting, in menus with 3 levels of links, we use a details element to handle the top level of the menu for links that have children.
                  {%- endcomment -%}
                  <details
                    id="Details-menu-drawer-menu-item-{{ forloop.index }}"
                    class="menu-drawer__menu-container{% if block_settings.drawer_dividers %} menu-drawer__menu-container--divider{% endif %}"
                  >
                    <summary
                      id="HeaderDrawer-{{ link.handle }}"
                      class="menu-drawer__menu-item menu-drawer__menu-item--mainlist menu-drawer__animated-element focus-inset{% if link.child_active %} menu-drawer__menu-item--active{% endif %}"
                      on:click="header-drawer/open"
                    >
                      <span class="menu-drawer__menu-item-text wrap-text">{{ link.title | escape }}</span>
                      <span class="svg-wrapper icon-caret icon-caret--forward">
                        {{- 'icon-caret.svg' | inline_asset_content -}}
                      </span>
                    </summary>
                    <div
                      id="link-{{ link.handle | escape }}"
                      class="menu-drawer__submenu has-submenu gradient motion-reduce"
                      tabindex="-1"
                      style="--menu-drawer-animation-index: {{ animation_index }};"
                    >
                      <div class="menu-drawer__inner-submenu">
                        <div class="menu-drawer__nav-buttons">
                          <button
                            class="button menu-drawer__back-button focus-inset"
                            aria-expanded="true"
                            on:click="header-drawer/back"
                            aria-label="{{ 'actions.back' | t }}"
                          >
                            <span class="svg-wrapper icon-caret icon-caret--backward">
                              {{- 'icon-caret.svg' | inline_asset_content -}}
                            </span>
                            <span class="menu-drawer__menu-item-text wrap-text">{{ link.title | escape }}</span>
                          </button>
                          <button
                            class="button close-button menu-drawer__close-button"
                            type="button"
                            aria-label="{{ 'actions.close' | t }}"
                            on:click="header-drawer/close"
                          >
                            <span class="svg-wrapper header-drawer-icon header-drawer-icon--close">
                              {{- 'icon-close.svg' | inline_asset_content -}}
                            </span>
                          </button>
                        </div>
                        {% liquid
                          assign render_link_image = false
                          if block_settings.menu_style == 'collection_images'
                            assign catalog_links = link.links | where: 'type', 'catalog_link'
                            assign collection_list_links = link.links | where: 'type', 'collections_link'
                            assign collection_links = link.links | where: 'type', 'collection_link'
                            if catalog_links.size > 0 or collection_list_links.size > 0 or collection_links.size > 0
                              assign render_link_image = true
                            endif
                          endif
                        %}
                        <ul
                          class="menu-drawer__menu menu-drawer__menu--childlist{% if render_link_image and link.levels == 1 %} menu-drawer__menu--grid{% endif %}"
                          role="list"
                          tabindex="-1"
                        >
                          {% assign first_accordion_open = false -%}
                          {%- for childlink in link.links -%}
                            <li
                              class="
                                menu-drawer__list-item
                                {% if childlink.links != blank -%}
                                  {% if block_settings.drawer_accordion -%} menu-drawer__list-item--deep{% else -%} menu-drawer__list-item--flat{%- endif -%}
                                {%- endif -%}
                                {% if block_settings.drawer_dividers %} menu-drawer__list-item--divider{% endif %}
                              "
                            >
                              {%- if childlink.links == blank -%}
                                {%- comment -%}
                                  Simple links for links with no children (regardless of accordion setting), in menus with 3 levels of links
                                  This link is currently using --parent class style but --child would match the pattern on desktop
                                {%- endcomment -%}
                                <a
                                  id="HeaderDrawer-{{ link.handle }}-{{ childlink.handle }}"
                                  href="{{ childlink.url }}"
                                  class="menu-drawer__menu-item menu-drawer__menu-item--parent focus-inset{% if childlink.current %} menu-drawer__menu-item--active{% endif %}"
                                  {% if childlink.current %}
                                    aria-current="page"
                                  {% endif %}
                                >
                                  {% if render_link_image and link.levels == 1 %}
                                    {% render 'link-featured-image',
                                      link: childlink,
                                      class: 'menu-drawer__link-image',
                                      sizes: 'auto, 400px'
                                    %}
                                  {% endif %}
                                  <span class="menu-drawer__menu-item-text wrap-text">
                                    {{- childlink.title | escape -}}
                                  </span>
                                </a>
                              {%- else -%}
                                {% liquid
                                  assign accordion_state = ''
                                  if first_accordion_open == false and block_settings.drawer_accordion and block_settings.drawer_accordion_expand_first
                                    assign first_accordion_open = true
                                    assign accordion_state = 'open-by-default-on-mobile'
                                  endif
                                %}
                                {% if block_settings.drawer_accordion %}
                                  {%- comment -%}
                                    Accordion for links with children, in menus with 3 levels of links
                                  {%- endcomment -%}
                                  <accordion-custom {{ accordion_state }}>
                                    <details
                                      id="Details-menu-drawer-{{ link.handle }}-{{ childlink.handle }}"
                                    >
                                      <summary
                                        id="HeaderDrawer-{{ link.handle }}-{{ childlink.handle }}"
                                        class="menu-drawer__menu-item menu-drawer__menu-item--parent focus-inset"
                                      >
                                        <span class="menu-drawer__menu-item-text wrap-text">
                                          {{- childlink.title | escape -}}
                                        </span>
                      <span class="svg-wrapper icon-caret menu-drawer__accordion-icon">
                        {{- 'icon-caret.svg' | inline_asset_content -}}
                      </span>
                                      </summary>
                                      {% liquid
                                        assign render_link_image = false
                                        if block_settings.menu_style == 'collection_images'
                                          assign catalog_links = childlink.links | where: 'type', 'catalog_link'
                                          assign collection_list_links = childlink.links | where: 'type', 'collections_link'
                                          assign collection_links = childlink.links | where: 'type', 'collection_link'
                                          if catalog_links.size > 0 or collection_list_links.size > 0 or collection_links.size > 0
                                            assign render_link_image = true
                                          endif
                                        endif
                                      %}
                                      <ul
                                        class="menu-drawer__menu menu-drawer__menu--grandchildlist details-content{% if render_link_image %} menu-drawer__menu--grid{% endif %}"
                                        role="list"
                                        tabindex="-1"
                                      >
                                        {%- for grandchildlink in childlink.links -%}
                                          <li
                                            class="menu-drawer__list-item"
                                            style="--menu-drawer-animation-index: {{ forloop.index }};"
                                          >
                                            <a
                                              id="HeaderDrawer-{{ link.handle }}-{{ childlink.handle }}-{{ grandchildlink.handle }}"
                                              href="{{ grandchildlink.url }}"
                                              class="menu-drawer__menu-item menu-drawer__menu-item--child focus-inset{% if grandchildlink.current %} menu-drawer__menu-item--active{% endif %}"
                                              {% if grandchildlink.current %}
                                                aria-current="page"
                                              {% endif %}
                                            >
                                              {% if render_link_image %}
                                                {% render 'link-featured-image',
                                                  link: grandchildlink,
                                                  class: 'menu-drawer__link-image',
                                                  sizes: 'auto, 400px'
                                                %}
                                              {% endif %}
                                              <span class="menu-drawer__menu-item-text wrap-text">
                                                {{- grandchildlink.title | escape -}}
                                              </span>
                                            </a>
                                          </li>
                                        {%- endfor -%}
                                      </ul>
                                    </details>
                                  </accordion-custom>
                                {% else %}
                                  {%- comment -%}
                                    Flat menus for links with children, in menus with 3 levels of links
                                  {%- endcomment -%}
                                  <a
                                    id="HeaderDrawer-{{ link.handle }}-{{ childlink.handle }}"
                                    href="{{ childlink.url }}"
                                    class="menu-drawer__menu-item menu-drawer__menu-item--parent focus-inset{% if childlink.current %} menu-drawer__menu-item--active{% endif %}"
                                  >
                                    <span class="menu-drawer__menu-item-text wrap-text">
                                      {{- childlink.title | escape -}}
                                    </span>
                                  </a>
                                  {% liquid
                                    assign render_link_image = false
                                    if block_settings.menu_style == 'collection_images'
                                      assign catalog_links = childlink.links | where: 'type', 'catalog_link'
                                      assign collection_list_links = childlink.links | where: 'type', 'collections_link'
                                      assign collection_links = childlink.links | where: 'type', 'collection_link'
                                      if catalog_links.size > 0 or collection_list_links.size > 0 or collection_links.size > 0
                                        assign render_link_image = true
                                      endif
                                    endif
                                  %}
                                  <ul
                                    class="menu-drawer__menu menu-drawer__menu--grandchildlist details-content{% if render_link_image %} menu-drawer__menu--grid{% endif %}"
                                    role="list"
                                    tabindex="-1"
                                  >
                                    {%- for grandchildlink in childlink.links -%}
                                      <li
                                        class="menu-drawer__list-item"
                                        style="--menu-drawer-animation-index: {{ forloop.index }};"
                                      >
                                        <a
                                          id="HeaderDrawer-{{ link.handle }}-{{ childlink.handle }}-{{ grandchildlink.handle }}"
                                          href="{{ grandchildlink.url }}"
                                          class="menu-drawer__menu-item menu-drawer__menu-item--child focus-inset{% if grandchildlink.current %} menu-drawer__menu-item--active{% endif %}"
                                          {% if grandchildlink.current %}
                                            aria-current="page"
                                          {% endif %}
                                        >
                                          {% if render_link_image %}
                                            {% render 'link-featured-image',
                                              link: grandchildlink,
                                              class: 'menu-drawer__link-image',
                                              sizes: 'auto, 400px'
                                            %}
                                          {% endif %}
                                          <span class="menu-drawer__menu-item-text wrap-text">
                                            {{- grandchildlink.title | escape -}}
                                          </span>
                                        </a>
                                      </li>
                                    {%- endfor -%}
                                  </ul>
                                {%- endif -%}
                              {%- endif -%}
                            </li>
                          {%- endfor -%}
                        </ul>
                        {% liquid
                          if eager_loading
                            if block_settings.menu_style == 'featured_collections'
                              assign featured_collections = link.links | where: 'type', 'collection_link'
                            endif

                            if block_settings.menu_style == 'featured_products'
                              assign collection_linklist = link.links | where: 'type', 'collection_link' | first
                              assign featured_products_collection = collection_linklist.object
                            endif
                          else
                            assign featured_collections = null | sort
                            assign featured_products_collection = null | sort
                          endif
                        -%}

                        {% if featured_collections.size > 0 or featured_products_collection.products_count > 0 %}
                          <div
                            class="menu-drawer__featured-content menu-drawer__featured-content--childlist"
                            style="--menu-drawer-animation-index: {{ linklist.links.size | plus: 1 }};"
                          >
                            <ul class="menu-drawer__featured-content-list list-unstyled">
                              {% if featured_collections.size > 0 %}
                                {%- for collection in featured_collections limit: max_featured_items -%}
                                  <li class="menu-drawer__featured-content-list-item menu-drawer__featured-content-list-item--collection">
                                    {% render 'resource-card',
                                      resource: collection.object,
                                      resource_type: 'collection',
                                      style: 'overlay',
                                      image_aspect_ratio: ratio,
                                      image_sizes: 'auto, 400px'
                                    %}
                                  </li>
                                {%- endfor -%}
                              {% else %}
                                {% paginate featured_products_collection.products by max_featured_items %}
                                  {%- for product in featured_products_collection.products limit: max_featured_items -%}
                                    <li class="menu-drawer__featured-content-list-item menu-drawer__featured-content-list-item--product">
                                      {% render 'resource-card',
                                        resource: product,
                                        resource_type: 'product',
                                        image_aspect_ratio: ratio,
                                        image_sizes: 'auto, 400px'
                                      %}
                                    </li>
                                  {%- endfor -%}
                                {% endpaginate %}
                              {% endif %}
                            </ul>
                          </div>
                        {% endif %}
                      </div>
                    </div>
                  </details>
                {%- else -%}
                  {%- comment -%}
                    Simple links for links with no children (regardless of accordion setting), in menus with 3 levels of links
                  {%- endcomment -%}
                  <a
                    id="HeaderDrawer-{{ link.handle }}"
                    href="{{ link.url }}"
                    class="menu-drawer__menu-item menu-drawer__menu-item--mainlist menu-drawer__animated-element focus-inset{% if link.current %} menu-drawer__menu-item--active{% endif %}"
                    {% if link.current %}
                      aria-current="page"
                    {% endif %}
                  >
                    <span class="menu-drawer__menu-item-text wrap-text">{{ link.title | escape }}</span>
                  </a>
                {%- endif -%}
              </li>
            {%- endfor -%}
          {% endif %}
            </ul>
          </nav>
          <div
            class="menu-drawer__utility-links menu-drawer__animated-element"
            style="--menu-drawer-animation-index: {{ linklist.links.size }};"
          >
            {% liquid
              assign show_language = section.settings.show_language
              if localization.available_languages.size <= 1
                assign show_language = false
              endif

              assign show_country = section.settings.show_country
              if localization.available_countries.size <= 1
                assign show_country = false
              endif
            %}
            {% if data_header_drawer_type == 'mobile-drawer' and show_country or show_language %}
              {% render 'drawer-localization',
                show_country: show_country,
                show_language: show_language,
                country_style: section.settings.country_selector_style
              %}
            {%- endif -%}
          </div>

          {% liquid
            if block_settings.menu_style == 'featured_collections'
              assign top_level_featured_collections = linklist.links | where: 'type', 'collection_link'
            endif

            if eager_loading and block_settings.menu_style == 'featured_products'
              for link in linklist.links
                if link.type == 'collection_link'
                  assign collection_linklist = link
                  assign top_level_featured_products_collection = collection_linklist.object
                  break
                elsif link.type == 'catalog_link' or link.type == 'collections_link'
                  assign top_level_featured_products_collection = collections.all
                  break
                endif
              endfor
            endif
          -%}
          {% if top_level_featured_collections.size > 0 or top_level_featured_products_collection.products_count > 0 %}
            <div
              class="menu-drawer__featured-content"
              style="--menu-drawer-animation-index: {{ linklist.links.size | plus: 1 }};"
            >
              <ul class="menu-drawer__featured-content-list menu-drawer__animated-element list-unstyled">
                {% if top_level_featured_collections.size > 0 %}
                  {%- for collection in top_level_featured_collections limit: max_featured_items -%}
                    <li class="menu-drawer__featured-content-list-item menu-drawer__featured-content-list-item--collection">
                      {% render 'resource-card',
                        resource: collection.object,
                        resource_type: 'collection',
                        style: 'overlay',
                        image_aspect_ratio: ratio,
                        image_sizes: 'auto, 400px'
                      %}
                    </li>
                  {%- endfor -%}
                {% elsif top_level_featured_products_collection.products_count > 0 %}
                  {% paginate top_level_featured_products_collection.products by max_featured_items %}
                    {%- for product in top_level_featured_products_collection.products limit: max_featured_items -%}
                      <li class="menu-drawer__featured-content-list-item menu-drawer__featured-content-list-item--product">
                        {% render 'resource-card',
                          resource: product,
                          resource_type: 'product',
                          image_aspect_ratio: ratio,
                          image_sizes: 'auto, 400px'
                        %}
                      </li>
                    {%- endfor -%}
                  {% endpaginate %}
                {% endif %}
              </ul>
            </div>
          {% endif %}
        </div>
      </div>
    </div>
  </div>
    <div
      class="menu-drawer__backdrop"
      on:click="header-drawer/close"
    ></div>
  </details>
</header-drawer>

{% stylesheet %}
  .header__icon--menu {
    position: initial;
  }

  @media screen and (min-width: 750px) {
    .header--desktop header-menu + .header__drawer header-drawer {
      display: none;
    }
  }

  .menu-drawer-container .header__icon--summary {
    color: var(--color-foreground);
    display: flex;
    justify-content: center;
    align-items: center;
    padding: var(--padding-lg);
  }

  .header__icon--summary .header-drawer-icon {
    margin: auto;
    width: var(--icon-size-xs);
    height: var(--icon-size-xs);
  }

  .header__drawer {
    display: flex;
    min-height: 60px;
    align-items: center;

    @media screen and (min-width: 750px) {
      min-height: 0;
    }
  }

  .header--compact .header__drawer {
    min-height: var(--minimum-touch-target);
  }

  .menu-drawer__navigation {
    padding: 0;

    @media screen and (min-width: 750px) {
      margin-top: var(--drawer-header-desktop-top);
    }
  }

  details:not([open]) .header__icon--menu .header-drawer-icon--close {
    display: none;
  }

  details[open] .header__icon--menu .header-drawer-icon--close {
    @media screen and (min-width: 750px) {
      display: none;
    }
  }

  details[open] .header__icon--menu .header-drawer-icon--open {
    display: none;

    @media screen and (min-width: 750px) {
      display: flex;
    }
  }

  .menu-drawer {
    position: fixed;
    transform: translateX(-100%);
    visibility: hidden;
    height: var(--drawer-height);
    width: var(--drawer-width);
    max-width: var(--drawer-max-width);
    z-index: var(--layer-menu-drawer);
    left: 0;
    top: 0;
    padding: 0;
    background-color: var(--color-background);
    overflow: auto;
    display: flex;
    border-right: var(--style-border-drawer);
    box-shadow: var(--shadow-drawer);
    flex-direction: column;

    @media screen and (min-width: 750px) {
      width: 25rem;
    }

    .header__drawer--desktop & {
      height: 100vh;
    }
  }

<<<<<<< HEAD
  .menu-drawer__branding {
    display: none;
  }

  .menu-drawer__branding-link {
=======
  .menu-drawer__layout {
    display: flex;
    height: 100%;
    width: 100%;
  }

  .menu-drawer__brand-column {
    display: none;
  }

  .menu-drawer__brand-link {
>>>>>>> 87ab2442
    display: flex;
    align-items: center;
    justify-content: center;
    width: 100%;
<<<<<<< HEAD
    text-decoration: none;
  }

  .menu-drawer__branding-rotate {
    display: inline-flex;
    align-items: center;
    justify-content: center;
    transform: rotate(-90deg);
    transform-origin: center;
  }

  .menu-drawer__branding-logo {
    display: block;
    width: auto;
    height: auto;
    max-height: 100%;
    object-fit: contain;
  }

  .menu-drawer__branding-text {
    font-family: var(--menu-top-level-font-family);
    font-weight: var(--menu-top-level-font-weight);
    font-size: var(--menu-top-level-font-size);
    letter-spacing: 0.08em;
    text-transform: uppercase;
    color: var(--menu-top-level-font-color);
    white-space: nowrap;
  }

  .menu-drawer__body {
    flex: 1 1 auto;
    display: flex;
    flex-direction: column;
    min-height: 100%;
    overflow-y: auto;
=======
    height: 100%;
    text-decoration: none;
    color: inherit;
    font-weight: 600;
  }

  .menu-drawer__brand-logo-image {
    display: block;
    width: 100%;
    height: auto;
    object-fit: contain;
  }

  .menu-drawer__brand-text {
    display: inline-flex;
    align-items: center;
    justify-content: center;
    letter-spacing: 0.25em;
    text-transform: uppercase;
    font-family: var(--font-heading--family, var(--font-body--family));
    font-size: 0.95rem;
  }

  .menu-drawer__brand-slot {
    width: 100%;
  }

  .menu-drawer__accordion-icon svg {
    transform: rotate(-90deg);
    transition: transform var(--animation-speed) var(--animation-easing);
  }

  .menu-drawer details[open] > summary .menu-drawer__accordion-icon svg {
    transform: rotate(0deg);
  }

  .menu-drawer__body {
    --drawer-border-scale: 0;

    flex: 1;
    display: flex;
    flex-direction: column;
    padding: var(--padding-lg);
    position: relative;
  }

  .menu-drawer__body::before {
    content: '';
    position: absolute;
    left: 0;
    right: 0;
    top: 0;
    height: 1px;
    background-color: #e5e5e5;
    transform: scaleX(var(--drawer-border-scale));
    transform-origin: center;
    transition: transform var(--drawer-animation-speed, var(--animation-speed)) ease;
    pointer-events: none;
    z-index: 1;
  }

  .menu-drawer-container[open] .menu-drawer__body {
    --drawer-border-scale: 1;
  }

  .menu-drawer__top-bar {
    display: flex;
    justify-content: flex-end;
    align-items: center;
>>>>>>> 87ab2442
  }

  .menu-drawer:has(details[open]) {
    overflow: initial;
  }

  .menu-drawer__backdrop {
    position: fixed;
    top: 0;
    left: 0;
    width: 100vw;
    height: 100dvh;
    backdrop-filter: brightness(0.75);
    z-index: var(--layer-heightened);
    opacity: 0;
    transition: opacity var(--drawer-animation-speed) ease;

    .menu-open & {
      opacity: 1;
    }
  }

  .menu-drawer,
  details[open] > .menu-drawer__submenu {
    transition: transform var(--drawer-animation-speed) ease, visibility var(--drawer-animation-speed) ease,
      opacity var(--drawer-animation-speed) ease;
  }

  .menu-open > .menu-drawer,
  .menu-open > .menu-drawer__submenu:not(.menu-drawer__menu--childlist) {
    transform: translateX(0);
    visibility: visible;
    opacity: 1;
    display: flex;
    flex-direction: column;
    will-change: transform;
  }

  .menu-drawer__inner-container {
    position: relative;
    height: 100%;
  }

  @media screen and (max-width: 749px) {
    .header__drawer--mobile .menu-drawer {
      width: 100vw;
      max-width: none;
      left: 0;
      right: 0;
      border-left: none;
      min-height: 100dvh;
      height: 100dvh;
      flex-direction: row;
      --menu-drawer-brand-padding-inline: var(--padding-md);
      --menu-drawer-brand-padding-block: var(--padding-xl);
    }

    .header__drawer--mobile .menu-drawer__branding {
      display: flex;
      flex-direction: column;
      justify-content: flex-start;
      align-items: center;
      gap: var(--padding-lg);
      flex: 0 0 calc(var(--menu-drawer-logo-size, 80px) + 2 * var(--menu-drawer-brand-padding-inline));
      width: calc(var(--menu-drawer-logo-size, 80px) + 2 * var(--menu-drawer-brand-padding-inline));
      padding: var(--menu-drawer-brand-padding-block) var(--menu-drawer-brand-padding-inline);
      min-height: 100dvh;
      background-color: rgb(var(--color-foreground) 0.08);
      border-right: var(--style-border-drawer);
      box-sizing: border-box;
      flex-shrink: 0;
    }

    .header__drawer--mobile .menu-drawer__branding-link {
      align-items: flex-start;
      justify-content: center;
      margin-block: 0;
    }

    .header__drawer--mobile .menu-drawer__branding-rotate {
      height: var(--menu-drawer-logo-size, 80px);
    }

    .header__drawer--mobile .menu-drawer__branding-logo {
      height: 100%;
      max-height: none;
    }

    .header__drawer--mobile .menu-drawer__branding-text {
      height: var(--menu-drawer-logo-size, 80px);
      display: inline-flex;
      align-items: center;
      justify-content: center;
      padding-inline: var(--padding-2xs);
      white-space: nowrap;
    }

    .header__drawer--mobile .menu-drawer__body {
      flex: 1 1 auto;
      min-height: 100dvh;
      overflow-y: auto;
    }

    .header__drawer--mobile .menu-drawer__navigation {
      flex: 1 1 auto;
    }
  }

  .menu-drawer__navigation-container {
    display: grid;
    grid-template-rows: 1fr auto;
    align-content: space-between;
    overflow-y: auto;
    height: 100%;
  }

  .menu-drawer__inner-submenu {
    display: flex;
    flex-direction: column;
    height: 100%;
    overflow-y: auto;

    @media screen and (min-width: 750px) {
      margin-top: var(--drawer-header-desktop-top);
    }
  }

  .menu-drawer__nav-buttons {
    display: flex;
    justify-content: space-between;
    align-items: center;
  }

  .menu-drawer__menu {
    --menu-drawer-inline-padding: calc(var(--padding-sm) + 7px);

    list-style: none;
    padding-inline: var(--drawer-padding);
    margin-inline: 0;
    margin-block-start: 0;
  }

  .menu-drawer__menu--grid {
    display: grid;
    grid-template-columns: 1fr 1fr;
    gap: var(--padding-sm);
    padding-inline-end: var(--menu-drawer-inline-padding);
    padding-block-start: var(--padding-xs);
  }

  .menu-drawer__menu--childlist:not(.menu-drawer__menu--grid) {
    flex-grow: 1;
  }

  .menu-drawer__menu.has-submenu,
  .menu-drawer__menu--childlist:not(:has(.menu-drawer__animated-element)) {
    margin-block-end: var(--margin-xs);

    @media screen and (min-width: 750px) {
      margin-block-end: 2.5rem;
    }
  }

  .menu-drawer__list-item--divider {
    border-block-end: 1px solid var(--color-border);
  }

  .menu-drawer__list-item--deep:not(.menu-drawer__list-item--divider) .menu-drawer__menu {
    margin-block-start: -0.3rem;
  }

  .menu-drawer__list-item--flat.menu-drawer__list-item--divider .menu-drawer__menu {
    margin-block-start: -0.4rem;
  }

  .menu-drawer__menu-container--divider {
    border-block-end: 1px solid var(--color-border);
  }

  .menu-drawer__menu > .menu-drawer__list-item {
    display: flex;
    min-height: calc(2 * var(--padding-lg) + var(--icon-size-xs));
  }

  .menu-drawer__list-item--deep .menu-drawer__list-item,
  .menu-drawer__list-item--flat .menu-drawer__list-item {
    min-height: auto;
  }

  .menu-drawer__menu .menu-drawer__list-item--flat {
    display: flex;
    flex-direction: column;
    align-items: flex-start;
    margin-block-end: var(--margin-md);
  }

  .menu-drawer__menu--childlist .menu-drawer__list-item--flat {
    margin-block-end: var(--margin-sm);

    @media screen and (min-width: 750px) {
      margin-block-end: var(--margin-lg);
    }
  }

  .menu-drawer__menu--childlist .menu-drawer__list-item--flat.menu-drawer__list-item--divider {
    margin-block-end: 0;
  }

  .menu-drawer__list-item--flat .menu-drawer__menu--childlist {
    width: 100%;
    padding-inline-start: 0;
  }

  .menu-drawer-container[open] .menu-drawer__animated-element {
    animation: menu-drawer-nav-open var(--drawer-animation-speed) ease-in-out;
    animation-delay: calc(var(--drawer-animation-speed) + (var(--menu-drawer-animation-index) - 1) * 0.1s);
    animation-fill-mode: backwards;
  }

  .menu-drawer__menu accordion-custom .details-content--no-animation {
    animation: none;
    visibility: visible;
    opacity: 1;
    transform: translateX(0);
    transition: none;
  }

  .menu-drawer__menu details,
  .menu-drawer__menu-item,
  .menu-drawer__menu accordion-custom {
    width: 100%;
  }

  .menu-drawer__list-item--divider .menu-drawer__menu-item:not(.menu-drawer__menu-item--child) {
    min-height: calc(2 * var(--padding-lg) + var(--icon-size-xs));
  }

  .menu-drawer__menu-item--mainlist {
    min-height: calc(2 * var(--padding-lg) + var(--icon-size-xs));
    font-family: var(--menu-top-level-font-family);
    font-style: var(--menu-top-level-font-style);
    font-weight: var(--menu-top-level-font-weight);
    font-size: var(--menu-top-level-font-size);
    line-height: var(--menu-top-level-font-line-height);
    text-transform: var(--menu-top-level-font-case);
    color: var(--menu-top-level-font-color);
    justify-content: space-between;

    &:hover {
      color: var(--menu-top-level-font-color);
    }
  }

  .menu-drawer__menu-item--parent {
    font-family: var(--menu-parent-font-family);
    font-style: var(--menu-parent-font-style);
    font-weight: var(--menu-parent-font-weight);
    font-size: var(--menu-parent-font-size);
    line-height: var(--menu-parent-font-line-height);
    text-transform: var(--menu-parent-font-case);
    color: var(--menu-parent-font-color);

    &:hover {
      color: var(--menu-parent-font-color);
    }
  }

  .menu-drawer__menu-item--child {
    font-family: var(--menu-child-font-family);
    font-style: var(--menu-child-font-style);
    font-weight: var(--menu-child-font-weight);
    font-size: var(--menu-child-font-size);
    line-height: var(--menu-child-font-line-height);
    text-transform: var(--menu-child-font-case);
    color: var(--menu-child-font-color);

    &:hover {
      color: var(--menu-child-font-color);
    }
  }

  .menu-drawer__menu--childlist summary.menu-drawer__menu-item {
    display: flex;
    width: 100%;
    padding-inline-end: 0;
  }

  .menu-drawer__list-item--deep .menu-drawer__menu,
  .menu-drawer__menu--grandchildlist {
    padding-inline-start: 0;
  }

  .menu-drawer__list-item--deep .menu-drawer__menu {
    padding-block-end: 0.5rem;
  }

  .menu-drawer__list-item--deep.menu-drawer__list-item--divider .menu-drawer__menu {
    padding-block-end: 0.3rem;
  }

  .menu-drawer__list-item--flat.menu-drawer__list-item--divider .menu-drawer__menu--grandchildlist {
    padding-block-end: 0.5rem;
  }

  .menu-drawer__menu-item {
    display: flex;
    padding: var(--padding-2xs) 0;
    position: relative;
    text-decoration: none;
    justify-content: space-between;
    align-items: center;
  }

  .menu-drawer__menu-item:has(> .menu-drawer__link-image) {
    display: flex;
    flex-direction: column;
    align-items: flex-start;
    justify-content: flex-start;
    row-gap: var(--padding-3xs);
    padding: 0;
  }

  @media screen and (max-width: 749px) {
    .header__drawer--mobile .menu-drawer {
      width: 100vw;
      max-width: none;
      min-height: 100vh;
      min-height: 100dvh;
      border-radius: 0;
      margin: 0;
      border-right: none;
      box-shadow: none;
      --menu-drawer-line-color: rgb(var(--color-foreground-rgb, 17 17 17) / 0.35);
      --drawer-mobile-horizontal-pad: clamp(var(--padding-md), 4vw, var(--padding-2xl));
    }

    .header__drawer--mobile .menu-drawer__layout {
      display: grid;
      grid-template-columns: minmax(52px, var(--drawer-brand-column-width, 18vw)) 1fr;
      min-height: 100vh;
      min-height: 100dvh;
    }

    .header__drawer--mobile .menu-drawer__brand-column {
      display: flex;
      flex-direction: column;
      justify-content: space-between;
      align-items: center;
      border-right: 1px solid var(--menu-drawer-line-color);
      padding: var(--drawer-brand-column-padding, var(--padding-lg));
      gap: var(--drawer-brand-column-padding, var(--padding-lg));
    }

    .header__drawer--mobile .menu-drawer__brand-slot {
      flex: 0 0 auto;
      width: 100%;
      display: flex;
      justify-content: center;
      align-items: center;
    }

    .header__drawer--mobile .menu-drawer__brand-slot--top {
      justify-content: center;
      align-items: flex-start;
    }

    .header__drawer--mobile .menu-drawer__brand-slot--bottom {
      justify-content: center;
      align-items: flex-end;
    }

    .header__drawer--mobile .menu-drawer__brand-link {
      padding: 0;
      width: 100%;
      display: flex;
      justify-content: center;
      align-items: center;
    }

    .header__drawer--mobile .menu-drawer__brand-logo-image,
    .header__drawer--mobile .menu-drawer__brand-text {
      transform: none;
      display: inline-flex;
      align-items: center;
      justify-content: center;
      max-width: none;
    }

    .header__drawer--mobile .menu-drawer__brand-logo-image {
      width: min(100%, 28vh);
      height: auto;
    }

    .header__drawer--mobile .menu-drawer__body {
      padding-inline: 0;
      padding-block: 0;
      min-height: 100vh;
      min-height: 100dvh;
    }

    .header__drawer--mobile .menu-drawer__top-bar {
      border-bottom: 1px solid var(--menu-drawer-line-color);
      padding: var(--padding-md) var(--drawer-mobile-horizontal-pad);
    }

    .header__drawer--mobile .menu-drawer__close-button {
      padding: 0;
    }

    .header__drawer--mobile .menu-drawer__navigation {
      position: relative;
      flex: 1;
      overflow-y: auto;
      padding: 0;
    }

    .header__drawer--mobile .menu-drawer__navigation > .menu-drawer__menu {
      border-top: 0;
      margin: 0;
      padding: 0;
      width: 100%;
    }

    .header__drawer--mobile .menu-drawer__navigation .menu-drawer__list-item {
      border-bottom: 1px solid var(--menu-drawer-line-color);
      margin: 0;
      padding: 0;
      width: 100%;
    }

    .header__drawer--mobile .menu-drawer__navigation .menu-drawer__list-item:first-child {
      border-top: 1px solid var(--menu-drawer-line-color);
    }

    .header__drawer--mobile .menu-drawer__navigation .menu-drawer__menu-container,
    .header__drawer--mobile .menu-drawer__navigation .menu-drawer__menu-container summary {
      width: 100%;
    }

    .header__drawer--mobile .menu-drawer__menu-item,
    .header__drawer--mobile .menu-drawer__menu summary.menu-drawer__menu-item {
      width: 100%;
      padding-block: var(--padding-md);
      padding-inline: var(--drawer-mobile-horizontal-pad);
    }

    .header__drawer--mobile .menu-drawer__menu-item > .svg-wrapper {
      padding-block: 0;
      padding-inline-start: var(--padding-md);
    }

    .header__drawer--mobile .menu-drawer__menu--childlist,
    .header__drawer--mobile .menu-drawer__menu--grandchildlist {
      margin: 0;
      padding: 0;
      border-top: 0;
      width: 100%;
    }

    .header__drawer--mobile .menu-drawer__utility-links,
    .header__drawer--mobile .menu-drawer__featured-content {
      padding-inline: var(--drawer-mobile-horizontal-pad);
      border-top: 0;
    }

    .header__drawer--mobile .menu-drawer__utility-links {
      margin: 0;
      border-bottom: 0;
      padding-block: var(--padding-lg);
      background: transparent;
    }

    .header__drawer--mobile .menu-drawer__featured-content {
      padding-block: var(--padding-lg);
    }

    .header__drawer--mobile
      .menu-drawer__navigation
      > .menu-drawer__menu
      > .menu-drawer__list-item:last-child {
      border-bottom: 0;
    }

    .header__drawer--mobile .menu-drawer__submenu {
      left: 0;
      width: 100%;
      padding: 0;
      border-top: 0;
      background-color: var(--color-background);
    }

    .header__drawer--mobile .menu-drawer__submenu .menu-drawer__menu {
      border-top: 0;
    }

    .header__drawer--mobile .menu-drawer__submenu .menu-drawer__list-item,
    .header__drawer--mobile .menu-drawer__submenu .menu-drawer__menu-container {
      border-bottom: 1px solid var(--menu-drawer-line-color);
    }
  }

  .menu-drawer__link-image {
    width: 100%;
    position: relative;
    aspect-ratio: 16 / 9;
    object-fit: cover;
  }

  /* Fix alignment for collection image mode links without images in drawer */

  /* Target menu items in grids that have images */
  .menu-drawer__menu--grid:has(.menu-drawer__link-image) .menu-drawer__menu-item:not(:has(> .menu-drawer__link-image)) {
    display: flex;
    flex-direction: column;
    align-items: flex-start;
    justify-content: flex-start;
    row-gap: var(--padding-3xs);
    padding: 0;
  }

  .menu-drawer__menu--grid:has(.menu-drawer__link-image)
    .menu-drawer__menu-item:not(:has(> .menu-drawer__link-image))::before {
    content: '';
    display: block;
    width: 100%;
    aspect-ratio: 16 / 9;
    background-color: var(--color-foreground-muted);
    opacity: 0.1;
    border-radius: var(--menu-image-border-radius);
  }

  .menu-drawer__close-button {
    position: relative;
    right: auto;
    top: auto;
    width: fit-content;
    height: fit-content;
    padding: var(--padding-lg);
    will-change: transform;
  }

  .menu-drawer__back-button {
    display: flex;
    width: 100%;
    padding: var(--padding-md) var(--padding-xl);
    border: none;
    align-items: center;
    color: var(--color-foreground);
    background-color: transparent;
    text-align: left;
    text-decoration: none;
    white-space: nowrap;
    overflow-x: hidden;
    line-height: 1.2;
    box-shadow: none;
  }

  .menu-drawer__menu-item-text {
    overflow: hidden;
    text-overflow: ellipsis;
  }

  /** Styles when the country selector is hidden */
  .menu-drawer .language-selector:not(.menu-drawer__submenu *) {
    width: fit-content;
    padding-inline-start: 0;

    .localization-form__select {
      text-align: left;
    }
  }

  .menu-drawer__menu-item > .svg-wrapper {
    width: fit-content;
    height: fit-content;
    margin: 0;
    padding-block: var(--padding-lg);
    padding-inline-start: var(--padding-xl);
    flex-shrink: 0;
  }

  .menu-drawer__list-item--divider .menu-drawer__menu-item > .svg-wrapper {
    padding-block: var(--padding-md);
  }

  .menu-drawer svg {
    width: var(--icon-size-xs);
    height: var(--icon-size-xs);
  }

  .menu-drawer__submenu {
    position: absolute;
    width: 100%;
    top: 0;
    height: 100dvh;
    left: 0;
    background-color: var(--color-background);
    z-index: var(--layer-flat);
    transform: translateX(-5%);
    visibility: hidden;
    overflow-y: auto;
    opacity: 0;
  }

  .menu-drawer__back-button > .svg-wrapper {
    margin-right: var(--padding-md);
    width: var(--icon-size-xs);
    height: var(--icon-size-xs);
  }

  .menu-drawer__utility-links {
    display: flex;
    flex-direction: column;
    padding: 0;
    margin: 0;
    background-color: transparent;
  }

  .menu-drawer__account {
    display: inline-flex;
    align-items: center;
    gap: var(--gap-xs);
    text-decoration: none;
    height: 44px;
    font-size: 1.4rem;
    color: rgb(var(--color-foreground));
  }

  .menu-drawer__account svg {
    height: var(--icon-size-sm);
    width: var(--icon-size-sm);
  }

  .menu-drawer__account shop-user-avatar {
    --shop-avatar-size: 2.4rem;

    margin-right: 0.55rem;
    margin-left: -0.45rem;
  }

  .menu-drawer__link-image,
  .menu-drawer__featured-product-image,
  .menu-drawer__featured-collection-image,
  .menu-drawer__featured-collection-link::before {
    border-radius: var(--menu-image-border-radius);
  }

  @keyframes menu-drawer-nav-open {
    0% {
      visibility: hidden;
      opacity: 0;
      transform: translateX(-0.5rem);
    }

    100% {
      visibility: visible;
      opacity: 1;
      transform: translateX(0);
    }
  }

  @keyframes menu-drawer-subnav-open {
    0% {
      visibility: visible;
      opacity: 1;
      transform: translateX(0);
    }

    100% {
      visibility: hidden;
      opacity: 0;
      transform: translateX(-1rem);
    }
  }
{% endstylesheet %}<|MERGE_RESOLUTION|>--- conflicted
+++ resolved
@@ -50,14 +50,6 @@
   assign eager_loading = false
   if section.index == blank
     assign eager_loading = true
-  endif
-
-  assign drawer_logo_size = settings.logo_height_mobile
-  if drawer_logo_size == blank
-    assign drawer_logo_size = settings.logo_height
-  endif
-  if drawer_logo_size == blank
-    assign drawer_logo_size = 72
   endif
 %}
 
@@ -98,52 +90,7 @@
         motion-reduce
         color-{{ drawer_color_scheme }}
       "
-      style="--menu-drawer-logo-size: {{ drawer_logo_size }}px;"
     >
-<<<<<<< HEAD
-      <div class="menu-drawer__branding">
-        <a
-          href="{{ routes.root_url }}"
-          class="menu-drawer__branding-link"
-          aria-label="{{ shop.name | escape }}"
-        >
-          <span class="menu-drawer__branding-rotate">
-            {% if settings.logo %}
-              {% assign menu_drawer_logo_alt = settings.logo.alt | default: shop.name %}
-              {{-
-                settings.logo
-                | image_url: width: 600
-                | image_tag: class: 'menu-drawer__branding-logo', alt: menu_drawer_logo_alt
-              -}}
-            {% else %}
-              <span class="menu-drawer__branding-text">{{ shop.name }}</span>
-            {% endif %}
-          </span>
-        </a>
-      </div>
-      <div class="menu-drawer__body">
-        <button
-          class="button button-unstyled close-button menu-drawer__close-button"
-          type="button"
-          aria-label="{{ 'actions.close' | t }}"
-          on:click="/close"
-        >
-          <span class="svg-wrapper header-drawer-icon header-drawer-icon--close">
-            {{- 'icon-close.svg' | inline_asset_content -}}
-          </span>
-        </button>
-        <nav
-          class="menu-drawer__navigation"
-          style="
-            {%- render 'menu-font-styles', settings: block_settings, menu_type: 'drawer' %}
-            {%- render 'submenu-font-styles', settings: block_settings %}
-          "
-        >
-          <ul
-            class="menu-drawer__menu has-submenu"
-            role="list"
-          >
-=======
       <div
         class="menu-drawer__layout"
         style="{{ brand_column_style }}"
@@ -200,7 +147,6 @@
               class="menu-drawer__menu has-submenu"
               role="list"
             >
->>>>>>> 87ab2442
           {%- comment -%}
             Handle menus with fewer than 3 levels of links
           {%- endcomment -%}
@@ -745,7 +691,6 @@
         </div>
       </div>
     </div>
-  </div>
     <div
       class="menu-drawer__backdrop"
       on:click="header-drawer/close"
@@ -845,13 +790,6 @@
     }
   }
 
-<<<<<<< HEAD
-  .menu-drawer__branding {
-    display: none;
-  }
-
-  .menu-drawer__branding-link {
-=======
   .menu-drawer__layout {
     display: flex;
     height: 100%;
@@ -863,48 +801,10 @@
   }
 
   .menu-drawer__brand-link {
->>>>>>> 87ab2442
     display: flex;
     align-items: center;
     justify-content: center;
     width: 100%;
-<<<<<<< HEAD
-    text-decoration: none;
-  }
-
-  .menu-drawer__branding-rotate {
-    display: inline-flex;
-    align-items: center;
-    justify-content: center;
-    transform: rotate(-90deg);
-    transform-origin: center;
-  }
-
-  .menu-drawer__branding-logo {
-    display: block;
-    width: auto;
-    height: auto;
-    max-height: 100%;
-    object-fit: contain;
-  }
-
-  .menu-drawer__branding-text {
-    font-family: var(--menu-top-level-font-family);
-    font-weight: var(--menu-top-level-font-weight);
-    font-size: var(--menu-top-level-font-size);
-    letter-spacing: 0.08em;
-    text-transform: uppercase;
-    color: var(--menu-top-level-font-color);
-    white-space: nowrap;
-  }
-
-  .menu-drawer__body {
-    flex: 1 1 auto;
-    display: flex;
-    flex-direction: column;
-    min-height: 100%;
-    overflow-y: auto;
-=======
     height: 100%;
     text-decoration: none;
     color: inherit;
@@ -974,7 +874,6 @@
     display: flex;
     justify-content: flex-end;
     align-items: center;
->>>>>>> 87ab2442
   }
 
   .menu-drawer:has(details[open]) {
@@ -1016,71 +915,6 @@
   .menu-drawer__inner-container {
     position: relative;
     height: 100%;
-  }
-
-  @media screen and (max-width: 749px) {
-    .header__drawer--mobile .menu-drawer {
-      width: 100vw;
-      max-width: none;
-      left: 0;
-      right: 0;
-      border-left: none;
-      min-height: 100dvh;
-      height: 100dvh;
-      flex-direction: row;
-      --menu-drawer-brand-padding-inline: var(--padding-md);
-      --menu-drawer-brand-padding-block: var(--padding-xl);
-    }
-
-    .header__drawer--mobile .menu-drawer__branding {
-      display: flex;
-      flex-direction: column;
-      justify-content: flex-start;
-      align-items: center;
-      gap: var(--padding-lg);
-      flex: 0 0 calc(var(--menu-drawer-logo-size, 80px) + 2 * var(--menu-drawer-brand-padding-inline));
-      width: calc(var(--menu-drawer-logo-size, 80px) + 2 * var(--menu-drawer-brand-padding-inline));
-      padding: var(--menu-drawer-brand-padding-block) var(--menu-drawer-brand-padding-inline);
-      min-height: 100dvh;
-      background-color: rgb(var(--color-foreground) 0.08);
-      border-right: var(--style-border-drawer);
-      box-sizing: border-box;
-      flex-shrink: 0;
-    }
-
-    .header__drawer--mobile .menu-drawer__branding-link {
-      align-items: flex-start;
-      justify-content: center;
-      margin-block: 0;
-    }
-
-    .header__drawer--mobile .menu-drawer__branding-rotate {
-      height: var(--menu-drawer-logo-size, 80px);
-    }
-
-    .header__drawer--mobile .menu-drawer__branding-logo {
-      height: 100%;
-      max-height: none;
-    }
-
-    .header__drawer--mobile .menu-drawer__branding-text {
-      height: var(--menu-drawer-logo-size, 80px);
-      display: inline-flex;
-      align-items: center;
-      justify-content: center;
-      padding-inline: var(--padding-2xs);
-      white-space: nowrap;
-    }
-
-    .header__drawer--mobile .menu-drawer__body {
-      flex: 1 1 auto;
-      min-height: 100dvh;
-      overflow-y: auto;
-    }
-
-    .header__drawer--mobile .menu-drawer__navigation {
-      flex: 1 1 auto;
-    }
   }
 
   .menu-drawer__navigation-container {
