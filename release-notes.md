# Release Notes - Version 3.1.0

This release introduces the ability to add mobile-specific media in the Hero section. It also includes several Safari bug fixes, and improved handling of transparent headers.

## What's Changed

### Added

- [Hero section] Set custom mobile media and layout settings

### Changed

- [Product] Quantity rules are shown on product pages
- [Footer] Rename "Utilities" to "Policies and links"
- [Product grid] Removed price from zoomed out grid view
- [Filters] Filter count always shown in vertical filters

### Fixes and improvements

<<<<<<< HEAD
- [Gift card] Fixed gift card recipient form character count color inheritance
- [Quantity rules] Fixed bug with how numbers were being compared
- [Product cards] Fixed missing image preview on swatch mouseover
- [Variant picker] Improved variant picker motion
- [Product] Fixed variant selection when using More payment options without add-to-cart button
- [Quick add] Fixed Quick Add modal showing up when product info is missing
- [Hero] Fixed logic for blurred reflection slider and toggle
- [Collection link] Fixed text wrapping on mobile
- [Header drawer] Fixed expand first group settings
- [Blog] Fixed blog post template app blocks
- [Accessibility] Enhanced mobile account drawer accessibility
- [Accessibility] Improved cart launcher accessibility
- [Accessibility] Improved accessibility for popovers
- [Accessibility] Added explicit "Close" button to search dialog
- [Accessibility] Improved "Search" button accessibility
- [Accessibility] Improved localization component accessibility
- [Accessibility] Improved contrast for the predictive search "Clear" button
- [Accessibility] Added h1 tags to page templates for SEO and accessibility
- [Accessibility] Enhanced dialog accessibility with ARIA labeling
- [Performance] Improved performance when opening / closing dialogs

## Dev Deployment
- Added `scripts/push-vertical-accordion.sh` helper to push the "Vertical Accordion" section to a specified Shopify environment via the CLI.
=======
- [Featured product carousel] Fix starting position on mobile Safari
- [Slideshows] Ensure slideshow control buttons are circular on Safari
- [Accessibility] Add background color to skip links for better visibility
- [Product page] Shop Pay Instalments messaging no longer inherits custom typography from price block
- [Product page] "Constrain image heights to viewport" accounts for transparent headers
- [Header] Announcement bar visibility fix when used with transparent headers
- [Collection links section] Links stack vertically on mobile
- [Marquee] Fixed disappearing text
- [Footer] Fixed email signup button icon color
- [Footer] Menu block respects group block's vertical layout on mobile
>>>>>>> 51a72d47
<|MERGE_RESOLUTION|>--- conflicted
+++ resolved
@@ -17,7 +17,6 @@
 
 ### Fixes and improvements
 
-<<<<<<< HEAD
 - [Gift card] Fixed gift card recipient form character count color inheritance
 - [Quantity rules] Fixed bug with how numbers were being compared
 - [Product cards] Fixed missing image preview on swatch mouseover
@@ -41,7 +40,6 @@
 
 ## Dev Deployment
 - Added `scripts/push-vertical-accordion.sh` helper to push the "Vertical Accordion" section to a specified Shopify environment via the CLI.
-=======
 - [Featured product carousel] Fix starting position on mobile Safari
 - [Slideshows] Ensure slideshow control buttons are circular on Safari
 - [Accessibility] Add background color to skip links for better visibility
@@ -51,5 +49,4 @@
 - [Collection links section] Links stack vertically on mobile
 - [Marquee] Fixed disappearing text
 - [Footer] Fixed email signup button icon color
-- [Footer] Menu block respects group block's vertical layout on mobile
->>>>>>> 51a72d47
+- [Footer] Menu block respects group block's vertical layout on mobile