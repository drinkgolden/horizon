/*
 * ------------------------------------------------------------
 * IMPORTANT: The contents of this file are auto-generated.
 *
 * This file may be updated by the Shopify admin theme editor
 * or related systems. Please exercise caution as any changes
 * made to this file may be overwritten.
 * ------------------------------------------------------------
 */
{
  "sections": {
    "main": {
      "type": "product-information",
      "blocks": {
        "media-gallery": {
          "type": "_product-media-gallery",
          "static": true,
          "settings": {
            "media_presentation": "carousel",
            "media_columns": "one",
            "image_gap": 24,
            "large_first_image": false,
            "icons_style": "chevron",
            "slideshow_controls_style": "dots",
            "slideshow_mobile_controls_style": "dots",
            "thumbnail_position": "bottom",
            "thumbnail_width": 72,
            "aspect_ratio": "1/1.25",
            "constrain_to_viewport": false,
            "media_fit": "contain",
            "media_radius": 0,
            "extend_media": true,
            "zoom": false,
            "video_loop": false,
            "hide_variants": true,
            "padding-block-start": 0,
            "padding-block-end": 0,
            "padding-inline-start": 24,
            "padding-inline-end": 24
          },
          "blocks": {}
        },
        "product-details": {
          "type": "_product-details",
          "static": true,
          "settings": {
            "width": "fill",
            "custom_width": 100,
            "width_mobile": "fill",
            "custom_width_mobile": 100,
            "height": "fill",
            "details_position": "flex-start",
            "gap": 0,
            "sticky_details_desktop": true,
            "inherit_color_scheme": false,
            "color_scheme": "scheme-1",
            "background_media": "none",
            "video_position": "cover",
            "background_image_position": "cover",
            "border": "none",
            "border_width": 1,
            "border_opacity": 100,
            "border_radius": 0,
            "padding-block-start": 0,
            "padding-block-end": 0,
            "padding-inline-start": 0,
            "padding-inline-end": 0
          },
          "blocks": {
            "group_icgrde": {
              "type": "group",
              "name": "Header",
              "settings": {
                "content_direction": "column",
                "vertical_on_mobile": true,
                "horizontal_alignment": "flex-start",
                "vertical_alignment": "center",
                "align_baseline": false,
                "horizontal_alignment_flex_direction_column": "flex-start",
                "vertical_alignment_flex_direction_column": "center",
                "gap": 12,
                "width": "fill",
                "custom_width": 100,
                "width_mobile": "fill",
                "custom_width_mobile": 100,
                "height": "fit",
                "custom_height": 100,
                "inherit_color_scheme": true,
                "color_scheme": "",
                "background_media": "none",
                "video_position": "cover",
                "background_image_position": "cover",
                "border": "none",
                "border_width": 1,
                "border_opacity": 100,
                "border_radius": 0,
                "toggle_overlay": false,
                "overlay_color": "#00000026",
                "overlay_style": "solid",
                "gradient_direction": "to top",
                "link": "",
                "open_in_new_tab": false,
                "placeholder": "",
                "padding-block-start": 0,
                "padding-block-end": 0,
                "padding-inline-start": 0,
                "padding-inline-end": 0
              },
              "blocks": {
                "text_xpVMaM": {
                  "type": "text",
                  "name": "t:names.title",
                  "settings": {
                    "text": "<h5>{{ closest.product.title }}</h5>",
                    "width": "fit-content",
                    "max_width": "none",
                    "alignment": "left",
                    "type_preset": "h4",
                    "font": "var(--font-body--family)",
                    "font_size": "1rem",
                    "line_height": "normal",
                    "letter_spacing": "normal",
                    "case": "none",
                    "wrap": "pretty",
                    "color": "var(--color-foreground)",
                    "background": false,
                    "background_color": "#00000026",
                    "corner_radius": 0,
                    "padding-block-start": 24,
                    "padding-block-end": 24,
                    "padding-inline-start": 12,
                    "padding-inline-end": 12
                  },
                  "blocks": {}
                },
                "price_tVjtKg": {
                  "type": "price",
                  "settings": {
                    "show_sale_price_first": true,
                    "show_installments": true,
                    "show_tax_info": true,
                    "type_preset": "h5",
                    "width": "100%",
                    "alignment": "left",
                    "font": "var(--font-body--family)",
                    "font_size": "1rem",
                    "line_height": "normal",
                    "letter_spacing": "normal",
                    "case": "none",
                    "color": "var(--color-foreground)",
                    "padding-block-start": 12,
                    "padding-block-end": 12,
                    "padding-inline-start": 12,
                    "padding-inline-end": 12
                  },
                  "blocks": {}
                }
              },
              "block_order": [
                "text_xpVMaM",
                "price_tVjtKg"
              ]
            },
            "text_aEtTtq": {
              "type": "text",
              "name": "Product description",
              "settings": {
                "text": "{{ closest.product.description }}",
                "width": "fit-content",
                "max_width": "none",
                "alignment": "left",
                "type_preset": "paragraph",
                "font": "var(--font-primary--family)",
                "font_size": "",
                "line_height": "normal",
                "letter_spacing": "normal",
                "case": "none",
                "wrap": "pretty",
                "color": "",
                "background": false,
                "background_color": "#00000026",
                "corner_radius": 0,
                "padding-block-start": 12,
                "padding-block-end": 12,
                "padding-inline-start": 12,
                "padding-inline-end": 12
              },
              "blocks": {}
            },
            "divider_VJhene": {
              "type": "_divider",
              "name": "t:names.divider",
              "settings": {
                "thickness": 1,
                "corner_radius": "square",
                "width_percent": 100,
                "padding-block-start": 0,
                "padding-block-end": 0
              },
              "blocks": {}
            },
            "variant_picker_R3rGDr": {
              "type": "variant-picker",
              "settings": {
                "variant_style": "buttons",
                "show_swatches": true,
                "alignment": "left",
                "padding-block-start": 12,
                "padding-block-end": 12,
                "padding-inline-start": 12,
                "padding-inline-end": 12
              },
              "blocks": {}
            },
            "buy_buttons_eYQEYi": {
              "type": "buy-buttons",
              "settings": {
                "stacking": true,
                "show_pickup_availability": false,
                "gift_card_form": true,
                "padding-block-start": 12,
                "padding-block-end": 12,
                "padding-inline-start": 12,
                "padding-inline-end": 12
              },
              "blocks": {
                "quantity": {
                  "type": "quantity",
                  "static": true,
                  "settings": {},
                  "blocks": {}
                },
                "add-to-cart": {
                  "type": "add-to-cart",
                  "static": true,
                  "settings": {
                    "style_class": "button"
                  },
                  "blocks": {}
                },
                "accelerated-checkout": {
                  "type": "accelerated-checkout",
                  "static": true,
                  "settings": {},
                  "blocks": {}
                }
              },
              "block_order": []
            },
            "accordion_Yyf6z8": {
              "type": "accordion",
              "name": "t:names.accordion",
              "disabled": true,
              "settings": {
                "icon": "caret",
                "dividers": true,
                "type_preset": "h6",
                "inherit_color_scheme": true,
                "color_scheme": "",
                "border": "none",
                "border_width": 1,
                "border_opacity": 100,
                "border_radius": 0,
                "padding-block-start": 12,
                "padding-block-end": 0,
                "padding-inline-start": 0,
                "padding-inline-end": 0
              },
              "blocks": {
                "accordion_row_tGJFzd": {
                  "type": "accordion_row",
                  "settings": {
                    "heading": "Return policy",
                    "right_heading": "",
                    "open_by_default": false,
                    "color_scheme": "",
                    "hover_color_scheme": "",
                    "summary_padding_block_start": 0,
                    "summary_padding_block_end": 0,
                    "summary_padding_inline_start": 12,
                    "summary_padding_inline_end": 12,
                    "content_padding_block_start": 12,
                    "content_padding_block_end": 12,
                    "content_padding_inline_start": 24,
                    "content_padding_inline_end": 24,
                    "heading_type_preset": "",
                    "right_heading_type_preset": "match",
                    "heading_min_size": 1,
                    "heading_max_size": 1.4,
                    "icon": "none",
                    "width": 24
                  },
                  "blocks": {
                    "text_GbNfwY": {
                      "type": "text",
                      "settings": {
                        "text": "<p>Our goal is for every customer to be totally satisfied with their purchase. If this isn't the case, let us know and we'll do our best to work with you to make it right.</p>",
                        "width": "100%",
                        "max_width": "normal",
                        "alignment": "left",
                        "type_preset": "rte",
                        "font": "var(--font-body--family)",
                        "font_size": "1rem",
                        "line_height": "normal",
                        "letter_spacing": "normal",
                        "case": "none",
                        "wrap": "pretty",
                        "color": "var(--color-foreground)",
                        "background": false,
                        "background_color": "#00000026",
                        "corner_radius": 0,
                        "padding-block-start": 0,
                        "padding-block-end": 12,
                        "padding-inline-start": 0,
                        "padding-inline-end": 0
                      },
                      "blocks": {}
                    }
                  },
                  "block_order": [
                    "text_GbNfwY"
                  ]
                },
                "accordion_row_UzUGxH": {
                  "type": "accordion_row",
                  "settings": {
                    "heading": "Shipping",
                    "right_heading": "",
                    "open_by_default": false,
                    "color_scheme": "",
                    "hover_color_scheme": "",
                    "summary_padding_block_start": 0,
                    "summary_padding_block_end": 0,
                    "summary_padding_inline_start": 12,
                    "summary_padding_inline_end": 12,
                    "content_padding_block_start": 12,
                    "content_padding_block_end": 12,
                    "content_padding_inline_start": 24,
                    "content_padding_inline_end": 24,
                    "heading_type_preset": "",
                    "right_heading_type_preset": "match",
                    "heading_min_size": 1.1,
                    "heading_max_size": 1.4,
                    "icon": "none",
                    "width": 24
                  },
                  "blocks": {
                    "text_wJqtkL": {
                      "type": "text",
                      "settings": {
                        "text": "<p>We will work quickly to ship your order as soon as possible. Once your order has shipped, you will receive an email with further information. Delivery times vary depending on your location.</p>",
                        "width": "100%",
                        "max_width": "normal",
                        "alignment": "left",
                        "type_preset": "rte",
                        "font": "var(--font-body--family)",
                        "font_size": "1rem",
                        "line_height": "normal",
                        "letter_spacing": "normal",
                        "case": "none",
                        "wrap": "pretty",
                        "color": "var(--color-foreground)",
                        "background": false,
                        "background_color": "#00000026",
                        "corner_radius": 0,
                        "padding-block-start": 0,
                        "padding-block-end": 0,
                        "padding-inline-start": 0,
                        "padding-inline-end": 0
                      },
                      "blocks": {}
                    }
                  },
                  "block_order": [
                    "text_wJqtkL"
                  ]
                },
                "accordion_row_wAtz4b": {
                  "type": "accordion_row",
                  "settings": {
                    "heading": "Manufacturing",
                    "right_heading": "",
                    "open_by_default": false,
                    "color_scheme": "",
                    "hover_color_scheme": "",
                    "summary_padding_block_start": 0,
                    "summary_padding_block_end": 0,
                    "summary_padding_inline_start": 12,
                    "summary_padding_inline_end": 12,
                    "content_padding_block_start": 12,
                    "content_padding_block_end": 12,
                    "content_padding_inline_start": 24,
                    "content_padding_inline_end": 24,
                    "heading_type_preset": "",
                    "right_heading_type_preset": "match",
                    "heading_min_size": 1,
                    "heading_max_size": 1.4,
                    "icon": "none",
                    "width": 24
                  },
                  "blocks": {
                    "text_CnFWer": {
                      "type": "text",
                      "settings": {
                        "text": "<p>Our products are manufactured both locally and globally. We carefully select our manufacturing partners to ensure our products are high quality and a fair value.</p>",
                        "width": "100%",
                        "max_width": "normal",
                        "alignment": "left",
                        "type_preset": "rte",
                        "font": "var(--font-body--family)",
                        "font_size": "1rem",
                        "line_height": "normal",
                        "letter_spacing": "normal",
                        "case": "none",
                        "wrap": "pretty",
                        "color": "var(--color-foreground)",
                        "background": false,
                        "background_color": "#00000026",
                        "corner_radius": 0,
                        "padding-block-start": 0,
                        "padding-block-end": 0,
                        "padding-inline-start": 0,
                        "padding-inline-end": 0
                      },
                      "blocks": {}
                    }
                  },
                  "block_order": [
                    "text_CnFWer"
                  ]
                }
              },
              "block_order": [
                "accordion_row_tGJFzd",
                "accordion_row_UzUGxH",
                "accordion_row_wAtz4b"
              ]
            }
          },
          "block_order": [
            "group_icgrde",
            "text_aEtTtq",
            "divider_VJhene",
            "variant_picker_R3rGDr",
            "buy_buttons_eYQEYi",
            "accordion_Yyf6z8"
          ]
        }
      },
      "settings": {
        "content_width": "content-full-width",
        "desktop_media_position": "left",
        "equal_columns": true,
        "limit_details_width": false,
        "gap": 0,
        "color_scheme": "",
        "padding-block-start": 0,
        "padding-block-end": 0
      }
    },
    "product_recommendations_qggXJq": {
      "type": "product-recommendations",
      "blocks": {
        "text_cbcgyb": {
          "type": "text",
          "name": "t:names.header",
          "settings": {
            "text": "<h3>You may also like </h3>",
            "width": "100%",
            "max_width": "normal",
            "alignment": "left",
            "type_preset": "h6",
            "font": "var(--font-primary--family)",
            "font_size": "",
            "line_height": "normal",
            "letter_spacing": "normal",
            "case": "none",
            "wrap": "pretty",
            "color": "",
            "background": false,
            "background_color": "#00000026",
            "corner_radius": 0,
            "padding-block-start": 0,
            "padding-block-end": 0,
            "padding-inline-start": 24,
            "padding-inline-end": 24
          },
          "blocks": {}
        },
        "static-product-card": {
          "type": "_product-card",
          "name": "t:names.product_card",
          "static": true,
          "settings": {
            "product_card_gap": 0,
            "inherit_color_scheme": true,
            "color_scheme": "",
            "border": "none",
            "border_width": 1,
            "border_opacity": 100,
            "border_radius": 0,
            "padding-block-start": 0,
            "padding-block-end": 8,
            "padding-inline-start": 0,
            "padding-inline-end": 0
          },
          "blocks": {
            "product_card_gallery_DNizbJ": {
              "type": "_product-card-gallery",
              "name": "t:names.product_card_media",
              "settings": {
                "image_ratio": "adapt",
                "enable_rotate_toggle": true,
                "border": "none",
                "border_width": 1,
                "border_opacity": 100,
                "border_radius": 0,
                "padding-block-start": 0,
                "padding-block-end": 0,
                "padding-inline-start": 24,
                "padding-inline-end": 24
              },
              "blocks": {}
            },
            "product_title_M7MJkb": {
              "type": "product-title",
              "name": "t:names.product_title",
              "settings": {
                "width": "100%",
                "max_width": "normal",
                "alignment": "center",
                "type_preset": "h6",
                "font": "var(--font-body--family)",
                "font_size": "1rem",
                "line_height": "normal",
                "letter_spacing": "normal",
                "case": "none",
                "wrap": "pretty",
                "color": "var(--color-primary)",
                "background": false,
                "background_color": "#00000026",
                "corner_radius": 0,
                "padding-block-start": 12,
                "padding-block-end": 12,
                "padding-inline-start": 24,
                "padding-inline-end": 24
              },
              "blocks": {}
            },
            "price_gLWgA6": {
              "type": "price",
              "disabled": true,
              "settings": {
                "show_sale_price_first": true,
                "show_installments": false,
                "show_tax_info": false,
                "type_preset": "h6",
                "width": "100%",
                "alignment": "left",
                "font": "var(--font-body--family)",
                "font_size": "1rem",
                "line_height": "normal",
                "letter_spacing": "normal",
                "case": "none",
                "color": "var(--color-foreground)",
                "padding-block-start": 0,
                "padding-block-end": 0,
                "padding-inline-start": 0,
                "padding-inline-end": 0
              },
              "blocks": {}
            }
          },
          "block_order": [
            "product_card_gallery_DNizbJ",
            "product_title_M7MJkb",
            "price_gLWgA6"
          ]
        }
      },
      "block_order": [
        "text_cbcgyb"
      ],
      "name": "t:names.product_recommendations",
      "settings": {
<<<<<<< HEAD
        "product": "",
=======
        "product": "{{ product }}",
>>>>>>> 6c036fb3
        "recommendation_type": "related",
        "layout_type": "grid",
        "carousel_on_mobile": false,
        "max_products": 3,
        "columns": 3,
        "mobile_columns": "1",
        "columns_gap": 16,
        "rows_gap": 16,
        "icons_style": "arrow",
        "icons_shape": "none",
        "section_width": "full-width",
        "gap": 0,
        "color_scheme": "scheme-1",
        "padding-block-start": 48,
        "padding-block-end": 48
      }
    }
  },
  "order": [
    "main",
    "product_recommendations_qggXJq"
  ]
}<|MERGE_RESOLUTION|>--- conflicted
+++ resolved
@@ -583,11 +583,7 @@
       ],
       "name": "t:names.product_recommendations",
       "settings": {
-<<<<<<< HEAD
-        "product": "",
-=======
         "product": "{{ product }}",
->>>>>>> 6c036fb3
         "recommendation_type": "related",
         "layout_type": "grid",
         "carousel_on_mobile": false,
